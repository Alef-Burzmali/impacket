# SECUREAUTH LABS. Copyright 2018 SecureAuth Corporation. All rights reserved.
#
# This software is provided under under a slightly modified version
# of the Apache Software License. See the accompanying LICENSE file
# for more information.
#
# Description: Mini shell using some of the SMB funcionality of the library
#
# Author:
#  Alberto Solino (@agsolino)
#
#
# Reference for:
#  SMB DCE/RPC
#
from __future__ import division
from __future__ import print_function
import sys
import time
import cmd
import os
import ntpath

from six import PY2
from impacket.dcerpc.v5 import samr, transport, srvs
from impacket.dcerpc.v5.dtypes import NULL
from impacket import LOG
from impacket.smbconnection import SMBConnection, SMB2_DIALECT_002, SMB2_DIALECT_21, SMB_DIALECT, SessionError, \
    FILE_READ_DATA, FILE_SHARE_READ, FILE_SHARE_WRITE
from impacket.smb3structs import FILE_DIRECTORY_FILE, FILE_LIST_DIRECTORY


# If you wanna have readline like functionality in Windows, install pyreadline
try:
  import pyreadline as readline
except ImportError:
  import readline

class MiniImpacketShell(cmd.Cmd):
    def __init__(self, smbClient,tcpShell=None):
        #If the tcpShell parameter is passed (used in ntlmrelayx),
        # all input and output is redirected to a tcp socket
        # instead of to stdin / stdout
        if tcpShell is not None:
            cmd.Cmd.__init__(self,stdin=tcpShell,stdout=tcpShell)
            sys.stdout = tcpShell
            sys.stdin = tcpShell
            sys.stderr = tcpShell
            self.use_rawinput = False
            self.shell = tcpShell
        else:
            cmd.Cmd.__init__(self)
            self.shell = None

        self.prompt = '# '
        self.smb = smbClient
        self.username, self.password, self.domain, self.lmhash, self.nthash, self.aesKey, self.TGT, self.TGS = smbClient.getCredentials()
        self.tid = None
        self.intro = 'Type help for list of commands'
        self.pwd = ''
        self.share = None
        self.loggedIn = True
        self.last_output = None
        self.completion = []

    def emptyline(self):
        pass

    def precmd(self,line):
        # switch to unicode
        if PY2:
            return line.decode('utf-8')
        return line

    def onecmd(self,s):
        retVal = False
        try:
           retVal = cmd.Cmd.onecmd(self,s)
        except Exception as e:
           LOG.error(e)
           LOG.debug('Exception info', exc_info=True)

        return retVal

    def do_exit(self,line):
        if self.shell is not None:
            self.shell.close()
        return True

    def do_shell(self, line):
        output = os.popen(line).read()
        print(output)
        self.last_output = output

    def do_help(self,line):
        print("""
 open {host,port=445} - opens a SMB connection against the target host/port
 login {domain/username,passwd} - logs into the current SMB connection, no parameters for NULL connection. If no password specified, it'll be prompted
 kerberos_login {domain/username,passwd} - logs into the current SMB connection using Kerberos. If no password specified, it'll be prompted. Use the DNS resolvable domain name
 login_hash {domain/username,lmhash:nthash} - logs into the current SMB connection using the password hashes
 logoff - logs off
 shares - list available shares
 use {sharename} - connect to an specific share
 cd {path} - changes the current directory to {path}
 lcd {path} - changes the current local directory to {path}
 pwd - shows current remote directory
 password - changes the user password, the new password will be prompted for input
 ls {wildcard} - lists all the files in the current directory
 rm {file} - removes the selected file
 mkdir {dirname} - creates the directory under the current path
 rmdir {dirname} - removes the directory under the current path
 put {filename} - uploads the filename into the current path
 get {filename} - downloads the filename from the current path
 mount {target,path} - creates a mount point from {path} to {target} (admin required)
 umount {path} - removes the mount point at {path} without deleting the directory (admin required)
 info - returns NetrServerInfo main results
 who - returns the sessions currently connected at the target host (admin required)
 close - closes the current SMB Session
 exit - terminates the server process (and this session)

""")

    def do_password(self, line):
        if self.loggedIn is False:
            LOG.error("Not logged in")
            return
        from getpass import getpass
        newPassword = getpass("New Password:")
        rpctransport = transport.SMBTransport(self.smb.getRemoteHost(), filename = r'\samr', smb_connection = self.smb)
        dce = rpctransport.get_dce_rpc()
        dce.connect()
        dce.bind(samr.MSRPC_UUID_SAMR)
        samr.hSamrUnicodeChangePasswordUser2(dce, '\x00', self.username, self.password, newPassword, self.lmhash, self.nthash)
        self.password = newPassword
        self.lmhash = None
        self.nthash = None

    def do_open(self,line):
        l = line.split(' ')
        port = 445
        if len(l) > 0:
           host = l[0]
        if len(l) > 1:
           port = int(l[1])


        if port == 139:
            self.smb = SMBConnection('*SMBSERVER', host, sess_port=port)
        else:
            self.smb = SMBConnection(host, host, sess_port=port)

        dialect = self.smb.getDialect()
        if dialect == SMB_DIALECT:
            LOG.info("SMBv1 dialect used")
        elif dialect == SMB2_DIALECT_002:
            LOG.info("SMBv2.0 dialect used")
        elif dialect == SMB2_DIALECT_21:
            LOG.info("SMBv2.1 dialect used")
        else:
            LOG.info("SMBv3.0 dialect used")

        self.share = None
        self.tid = None
        self.pwd = ''
        self.loggedIn = False
        self.password = None
        self.lmhash = None
        self.nthash = None
        self.username = None

    def do_login(self,line):
        if self.smb is None:
            LOG.error("No connection open")
            return
        l = line.split(' ')
        username = ''
        password = ''
        domain = ''
        if len(l) > 0:
           username = l[0]
        if len(l) > 1:
           password = l[1]

        if username.find('/') > 0:
           domain, username = username.split('/')

        if password == '' and username != '':
            from getpass import getpass
            password = getpass("Password:")

        self.smb.login(username, password, domain=domain)
        self.password = password
        self.username = username

        if self.smb.isGuestSession() > 0:
            LOG.info("GUEST Session Granted")
        else:
            LOG.info("USER Session Granted")
        self.loggedIn = True

    def do_kerberos_login(self,line):
        if self.smb is None:
            LOG.error("No connection open")
            return
        l = line.split(' ')
        username = ''
        password = ''
        domain = ''
        if len(l) > 0:
           username = l[0]
        if len(l) > 1:
           password = l[1]

        if username.find('/') > 0:
           domain, username = username.split('/')

        if domain == '':
            LOG.error("Domain must be specified for Kerberos login")
            return

        if password == '' and username != '':
            from getpass import getpass
            password = getpass("Password:")

        self.smb.kerberosLogin(username, password, domain=domain)
        self.password = password
        self.username = username

        if self.smb.isGuestSession() > 0:
            LOG.info("GUEST Session Granted")
        else:
            LOG.info("USER Session Granted")
        self.loggedIn = True

    def do_login_hash(self,line):
        if self.smb is None:
            LOG.error("No connection open")
            return
        l = line.split(' ')
        domain = ''
        if len(l) > 0:
           username = l[0]
        if len(l) > 1:
           hashes = l[1]
        else:
           LOG.error("Hashes needed. Format is lmhash:nthash")
           return

        if username.find('/') > 0:
           domain, username = username.split('/')

        lmhash, nthash = hashes.split(':')

        self.smb.login(username, '', domain,lmhash=lmhash, nthash=nthash)
        self.username = username
        self.lmhash = lmhash
        self.nthash = nthash

        if self.smb.isGuestSession() > 0:
            LOG.info("GUEST Session Granted")
        else:
            LOG.info("USER Session Granted")
        self.loggedIn = True

    def do_logoff(self, line):
        if self.smb is None:
            LOG.error("No connection open")
            return
        self.smb.logoff()
        del self.smb
        self.share = None
        self.smb = None
        self.tid = None
        self.pwd = ''
        self.loggedIn = False
        self.password = None
        self.lmhash = None
        self.nthash = None
        self.username = None

    def do_info(self, line):
        if self.loggedIn is False:
            LOG.error("Not logged in")
            return
        rpctransport = transport.SMBTransport(self.smb.getRemoteHost(), filename = r'\srvsvc', smb_connection = self.smb)
        dce = rpctransport.get_dce_rpc()
        dce.connect()
        dce.bind(srvs.MSRPC_UUID_SRVS)
        resp = srvs.hNetrServerGetInfo(dce, 102)

        print("Version Major: %d" % resp['InfoStruct']['ServerInfo102']['sv102_version_major'])
        print("Version Minor: %d" % resp['InfoStruct']['ServerInfo102']['sv102_version_minor'])
        print("Server Name: %s" % resp['InfoStruct']['ServerInfo102']['sv102_name'])
        print("Server Comment: %s" % resp['InfoStruct']['ServerInfo102']['sv102_comment'])
        print("Server UserPath: %s" % resp['InfoStruct']['ServerInfo102']['sv102_userpath'])
        print("Simultaneous Users: %d" % resp['InfoStruct']['ServerInfo102']['sv102_users'])

    def do_who(self, line):
        if self.loggedIn is False:
            LOG.error("Not logged in")
            return
        rpctransport = transport.SMBTransport(self.smb.getRemoteHost(), filename = r'\srvsvc', smb_connection = self.smb)
        dce = rpctransport.get_dce_rpc()
        dce.connect()
        dce.bind(srvs.MSRPC_UUID_SRVS)
        resp = srvs.hNetrSessionEnum(dce, NULL, NULL, 10)

        for session in resp['InfoStruct']['SessionInfo']['Level10']['Buffer']:
            print("host: %15s, user: %5s, active: %5d, idle: %5d" % (
            session['sesi10_cname'][:-1], session['sesi10_username'][:-1], session['sesi10_time'],
            session['sesi10_idle_time']))

    def do_shares(self, line):
        if self.loggedIn is False:
            LOG.error("Not logged in")
            return
        resp = self.smb.listShares()
        for i in range(len(resp)):
            print(resp[i]['shi1_netname'][:-1])

    def do_use(self,line):
        if self.loggedIn is False:
            LOG.error("Not logged in")
            return
        self.share = line
        self.tid = self.smb.connectTree(line)
        self.pwd = '\\'
        self.do_ls('', False)

    def complete_cd(self, text, line, begidx, endidx):
        return self.complete_get(text, line, begidx, endidx, include = 2)

    def do_cd(self, line):
        if self.tid is None:
            LOG.error("No share selected")
            return
        p = line.replace('/','\\')
        oldpwd = self.pwd
        if p[0] == '\\':
           self.pwd = line
        else:
           self.pwd = ntpath.join(self.pwd, line)
        self.pwd = ntpath.normpath(self.pwd)
        # Let's try to open the directory to see if it's valid
        try:
            fid = self.smb.openFile(self.tid, self.pwd, creationOption = FILE_DIRECTORY_FILE, desiredAccess = FILE_READ_DATA |
                                   FILE_LIST_DIRECTORY, shareMode = FILE_SHARE_READ | FILE_SHARE_WRITE )
            self.smb.closeFile(self.tid,fid)
        except SessionError:
            self.pwd = oldpwd
            raise

    def do_lcd(self, s):
        print(s)
        if s == '':
           print(os.getcwd())
        else:
           os.chdir(s)

    def do_pwd(self,line):
        if self.loggedIn is False:
            LOG.error("Not logged in")
            return
        print(self.pwd)

    def do_ls(self, wildcard, display = True):
        if self.loggedIn is False:
            LOG.error("Not logged in")
            return
        if self.tid is None:
            LOG.error("No share selected")
            return
        if wildcard == '':
           pwd = ntpath.join(self.pwd,'*')
        else:
           pwd = ntpath.join(self.pwd, wildcard)
        self.completion = []
        pwd = pwd.replace('/','\\')
        pwd = ntpath.normpath(pwd)
        for f in self.smb.listPath(self.share, pwd):
            if display is True:
                print("%crw-rw-rw- %10d  %s %s" % (
                'd' if f.is_directory() > 0 else '-', f.get_filesize(), time.ctime(float(f.get_mtime_epoch())),
                f.get_longname()))
            self.completion.append((f.get_longname(), f.is_directory()))


    def do_rm(self, filename):
        if self.tid is None:
            LOG.error("No share selected")
            return
        f = ntpath.join(self.pwd, filename)
        file = f.replace('/','\\')
        self.smb.deleteFile(self.share, file)

    def do_mkdir(self, path):
        if self.tid is None:
            LOG.error("No share selected")
            return
        p = ntpath.join(self.pwd, path)
        pathname = p.replace('/','\\')
        self.smb.createDirectory(self.share,pathname)

    def do_rmdir(self, path):
        if self.tid is None:
            LOG.error("No share selected")
            return
        p = ntpath.join(self.pwd, path)
        pathname = p.replace('/','\\')
        self.smb.deleteDirectory(self.share, pathname)

    def do_put(self, pathname):
        if self.tid is None:
            LOG.error("No share selected")
            return
        src_path = pathname
        dst_name = os.path.basename(src_path)

        fh = open(pathname, 'rb')
        f = ntpath.join(self.pwd,dst_name)
        finalpath = f.replace('/','\\')
        self.smb.putFile(self.share, finalpath, fh.read)
        fh.close()

    def complete_get(self, text, line, begidx, endidx, include = 1):
        # include means
        # 1 just files
        # 2 just directories
        p = line.replace('/','\\')
        if p.find('\\') < 0:
            items = []
            if include == 1:
                mask = 0
            else:
                mask = 0x010
            for i in self.completion:
                if i[1] == mask:
                    items.append(i[0])
            if text:
                return  [
                    item for item in items
                    if item.upper().startswith(text.upper())
                ]
            else:
                return items

    def do_get(self, filename):
        if self.tid is None:
            LOG.error("No share selected")
            return
        filename = filename.replace('/','\\')
        fh = open(ntpath.basename(filename),'wb')
        pathname = ntpath.join(self.pwd,filename)
        try:
            self.smb.getFile(self.share, pathname, fh.write)
        except:
            fh.close()
            os.remove(filename)
            raise
        fh.close()

    def do_close(self, line):
<<<<<<< HEAD
        self.do_logoff(line)
=======
        self.do_logoff(line)

    def do_mount(self, line):
        l = line.split(' ')
        if len(l) > 1:
            target  = string.replace(l[0],'/','\\')
            pathName= string.replace(l[1],'/','\\')

        # Relative or absolute path?
        if pathName.startswith('\\') is not True:
            pathName = ntpath.join(self.pwd, pathName)

        self.smb.createMountPoint(self.tid, pathName, target)

    def do_umount(self, mountpoint):
        mountpoint = string.replace(mountpoint,'/','\\')

        # Relative or absolute path?
        if mountpoint.startswith('\\') is not True:
            mountpoint = ntpath.join(self.pwd, mountpoint)

        mountPath = ntpath.join(self.pwd, mountpoint)

        self.smb.removeMountPoint(self.tid, mountPath)
>>>>>>> 196fabc7
<|MERGE_RESOLUTION|>--- conflicted
+++ resolved
@@ -48,7 +48,7 @@
             sys.stderr = tcpShell
             self.use_rawinput = False
             self.shell = tcpShell
-        else:
+    else:
             cmd.Cmd.__init__(self)
             self.shell = None
 
@@ -460,9 +460,6 @@
         fh.close()
 
     def do_close(self, line):
-<<<<<<< HEAD
-        self.do_logoff(line)
-=======
         self.do_logoff(line)
 
     def do_mount(self, line):
@@ -486,5 +483,4 @@
 
         mountPath = ntpath.join(self.pwd, mountpoint)
 
-        self.smb.removeMountPoint(self.tid, mountPath)
->>>>>>> 196fabc7
+        self.smb.removeMountPoint(self.tid, mountPath)