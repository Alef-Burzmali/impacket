--- conflicted
+++ resolved
@@ -411,7 +411,6 @@
     else:
         logging.getLogger().setLevel(logging.INFO)
 
-<<<<<<< HEAD
     if options.com_version is not None:
         try:
             major_version, minor_version = options.com_version.split('.')
@@ -420,18 +419,7 @@
             logging.error("Wrong COMVERSION format, use dot separated integers e.g. \"5.7\"")
             sys.exit(1)
 
-    import re
-
-    domain, username, password, address = re.compile('(?:(?:([^/@:]*)/)?([^@:]*)(?::([^@]*))?@)?(.*)').match(
-        options.target).groups('')
-
-    #In case the password contains '@'
-    if '@' in address:
-        password = password + '@' + address.rpartition('@')[0]
-        address = address.rpartition('@')[2]
-=======
     domain, username, password, address = parse_target(options.target)
->>>>>>> cb6d43a6
 
     try:
         if options.A is not None:
