--- conflicted
+++ resolved
@@ -19,7 +19,6 @@
 import ConfigParser
 import struct
 import logging
-<<<<<<< HEAD
 import time
 import calendar
 import random
@@ -28,11 +27,6 @@
 
 from binascii import hexlify
 from impacket import smb, ntlm, LOG, smb3
-=======
-import socket
-
-from impacket import smb, ntlm
->>>>>>> 7ca67ee1
 from impacket.nt_errors import STATUS_MORE_PROCESSING_REQUIRED, STATUS_ACCESS_DENIED, STATUS_SUCCESS
 from impacket.spnego import SPNEGO_NegTokenResp, SPNEGO_NegTokenInit, TypesMech
 from impacket.smbserver import SMBSERVER, outputToJohnFormat, writeJohnOutputToFile
@@ -84,15 +78,10 @@
         if self.config.ipv6:
             SMBSERVER.address_family = socket.AF_INET6
 
-<<<<<<< HEAD
-        self.server = SMBSERVER(('',445), config_parser = smbConfig)
-
-        logging.getLogger('impacket.smbserver').setLevel(logging.CRITICAL)
-=======
         # changed to dereference configuration interfaceIp
         self.server = SMBSERVER((config.interfaceIp,445), config_parser = smbConfig)
-
->>>>>>> 7ca67ee1
+        logging.getLogger('impacket.smbserver').setLevel(logging.CRITICAL)
+      
         self.server.processConfigFile()
 
         self.origSmbComNegotiate = self.server.hookSmbCommand(smb.SMB.SMB_COM_NEGOTIATE, self.SmbComNegotiate)
