--- conflicted
+++ resolved
@@ -59,11 +59,7 @@
                 LOG.error('NTLM Auth not offered by URL, offered protocols: %s' % res.getheader('WWW-Authenticate'))
                 return False
         except (KeyError, TypeError):
-<<<<<<< HEAD
             LOG.error('No authentication requested by the server for url %s' % self.targetHost)
-=======
-            logging.error('No authentication requested by the server for url %s' % self.target)
->>>>>>> 7ca67ee1
             return False
 
         #Negotiate auth
@@ -126,4 +122,4 @@
             self.session = HTTPSConnection(self.targetHost,self.targetPort, context=uv_context)
         except AttributeError:
             self.session = HTTPSConnection(self.targetHost,self.targetPort)
-        return True+        return True
